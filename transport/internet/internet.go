package internet

<<<<<<< HEAD
import (
	"net"
	"strings"
)

//go:generate go run github.com/xtls/xray-core/common/errors/errorgen

func IsValidHTTPHost(request string, config string) bool {
	r := strings.ToLower(request)
	c := strings.ToLower(config)
	if strings.Contains(r, ":") {
		h, _, _ := net.SplitHostPort(r)
		return h == c
	}
	return r == c
}
=======
//go:generate go run github.com/GFW-knocker/Xray-core/common/errors/errorgen
>>>>>>> da541a6a
<|MERGE_RESOLUTION|>--- conflicted
+++ resolved
@@ -1,6 +1,5 @@
 package internet
 
-<<<<<<< HEAD
 import (
 	"net"
 	"strings"
@@ -17,6 +16,3 @@
 	}
 	return r == c
 }
-=======
-//go:generate go run github.com/GFW-knocker/Xray-core/common/errors/errorgen
->>>>>>> da541a6a
