package internet

import (
	"net"
	"strings"
)

<<<<<<< HEAD
//go:generate go run github.com/GFW-knocker/Xray-core/common/errors/errorgen

=======
>>>>>>> a7909f86
func IsValidHTTPHost(request string, config string) bool {
	r := strings.ToLower(request)
	c := strings.ToLower(config)
	if strings.Contains(r, ":") {
		h, _, _ := net.SplitHostPort(r)
		return h == c
	}
	return r == c
}<|MERGE_RESOLUTION|>--- conflicted
+++ resolved
@@ -5,11 +5,6 @@
 	"strings"
 )
 
-<<<<<<< HEAD
-//go:generate go run github.com/GFW-knocker/Xray-core/common/errors/errorgen
-
-=======
->>>>>>> a7909f86
 func IsValidHTTPHost(request string, config string) bool {
 	r := strings.ToLower(request)
 	c := strings.ToLower(config)
