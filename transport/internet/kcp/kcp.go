// Package kcp - A Fast and Reliable ARQ Protocol
//
// Acknowledgement:
//
//	skywind3000@github for inventing the KCP protocol
//	xtaci@github for translating to Golang
package kcp

<<<<<<< HEAD
//go:generate go run github.com/GFW-knocker/Xray-core/common/errors/errorgen
=======
const protocolName = "mkcp"
>>>>>>> a7909f86
<|MERGE_RESOLUTION|>--- conflicted
+++ resolved
@@ -6,8 +6,4 @@
 //	xtaci@github for translating to Golang
 package kcp
 
-<<<<<<< HEAD
-//go:generate go run github.com/GFW-knocker/Xray-core/common/errors/errorgen
-=======
-const protocolName = "mkcp"
->>>>>>> a7909f86
+const protocolName = "mkcp"