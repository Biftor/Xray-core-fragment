--- conflicted
+++ resolved
@@ -9,9 +9,10 @@
 	"sync"
 	"time"
 
-<<<<<<< HEAD
 	"github.com/GFW-knocker/Xray-core/common"
 	"github.com/GFW-knocker/Xray-core/common/buf"
+	c "github.com/GFW-knocker/Xray-core/common/ctx"
+	"github.com/GFW-knocker/Xray-core/common/errors"
 	"github.com/GFW-knocker/Xray-core/common/net"
 	"github.com/GFW-knocker/Xray-core/common/net/cnc"
 	"github.com/GFW-knocker/Xray-core/common/session"
@@ -20,20 +21,6 @@
 	"github.com/GFW-knocker/Xray-core/transport/internet/stat"
 	"github.com/GFW-knocker/Xray-core/transport/internet/tls"
 	"github.com/GFW-knocker/Xray-core/transport/pipe"
-=======
-	"github.com/xtls/xray-core/common"
-	"github.com/xtls/xray-core/common/buf"
-	c "github.com/xtls/xray-core/common/ctx"
-	"github.com/xtls/xray-core/common/errors"
-	"github.com/xtls/xray-core/common/net"
-	"github.com/xtls/xray-core/common/net/cnc"
-	"github.com/xtls/xray-core/common/session"
-	"github.com/xtls/xray-core/transport/internet"
-	"github.com/xtls/xray-core/transport/internet/reality"
-	"github.com/xtls/xray-core/transport/internet/stat"
-	"github.com/xtls/xray-core/transport/internet/tls"
-	"github.com/xtls/xray-core/transport/pipe"
->>>>>>> c6a57b2c
 	"golang.org/x/net/http2"
 )
 
@@ -88,7 +75,7 @@
 
 			pconn, err := internet.DialSystem(hctx, net.TCPDestination(address, port), sockopt)
 			if err != nil {
-				errors.LogErrorInner(ctx, err, "failed to dial to " + addr)
+				errors.LogErrorInner(ctx, err, "failed to dial to "+addr)
 				return nil, err
 			}
 
@@ -103,12 +90,12 @@
 				cn = tls.Client(pconn, tlsConfig).(*tls.Conn)
 			}
 			if err := cn.HandshakeContext(ctx); err != nil {
-				errors.LogErrorInner(ctx, err, "failed to dial to " + addr)
+				errors.LogErrorInner(ctx, err, "failed to dial to "+addr)
 				return nil, err
 			}
 			if !tlsConfig.InsecureSkipVerify {
 				if err := cn.VerifyHostname(tlsConfig.ServerName); err != nil {
-					errors.LogErrorInner(ctx, err, "failed to dial to " + addr)
+					errors.LogErrorInner(ctx, err, "failed to dial to "+addr)
 					return nil, err
 				}
 			}
