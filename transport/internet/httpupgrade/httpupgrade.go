package httpupgrade

<<<<<<< HEAD
import (
	"context"

	"github.com/GFW-knocker/Xray-core/common"
	"github.com/GFW-knocker/Xray-core/common/errors"
)

//go:generate go run github.com/GFW-knocker/Xray-core/common/errors/errorgen

const protocolName = "httpupgrade"

func init() {
	common.Must(common.RegisterConfig((*Config)(nil), func(ctx context.Context, config interface{}) (interface{}, error) {
		return nil, errors.New("httpupgrade is a transport protocol.")
	}))
}
=======
const protocolName = "httpupgrade"
>>>>>>> a7909f86
<|MERGE_RESOLUTION|>--- conflicted
+++ resolved
@@ -1,22 +1,3 @@
 package httpupgrade
 
-<<<<<<< HEAD
-import (
-	"context"
-
-	"github.com/GFW-knocker/Xray-core/common"
-	"github.com/GFW-knocker/Xray-core/common/errors"
-)
-
-//go:generate go run github.com/GFW-knocker/Xray-core/common/errors/errorgen
-
-const protocolName = "httpupgrade"
-
-func init() {
-	common.Must(common.RegisterConfig((*Config)(nil), func(ctx context.Context, config interface{}) (interface{}, error) {
-		return nil, errors.New("httpupgrade is a transport protocol.")
-	}))
-}
-=======
-const protocolName = "httpupgrade"
->>>>>>> a7909f86
+const protocolName = "httpupgrade"