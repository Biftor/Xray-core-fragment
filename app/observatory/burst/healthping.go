package burst

import (
	"context"
	"fmt"
	"strings"
	"sync"
	"time"

<<<<<<< HEAD
	"github.com/GFW-knocker/Xray-core/common/dice"
	"github.com/GFW-knocker/Xray-core/common/errors"
=======
	"github.com/xtls/xray-core/common/dice"
	"github.com/xtls/xray-core/common/errors"
	"github.com/xtls/xray-core/features/routing"
>>>>>>> a7909f86
)

// HealthPingSettings holds settings for health Checker
type HealthPingSettings struct {
	Destination   string        `json:"destination"`
	Connectivity  string        `json:"connectivity"`
	Interval      time.Duration `json:"interval"`
	SamplingCount int           `json:"sampling"`
	Timeout       time.Duration `json:"timeout"`
}

// HealthPing is the health checker for balancers
type HealthPing struct {
	ctx         context.Context
	dispatcher  routing.Dispatcher
	access      sync.Mutex
	ticker      *time.Ticker
	tickerClose chan struct{}

	Settings *HealthPingSettings
	Results  map[string]*HealthPingRTTS
}

// NewHealthPing creates a new HealthPing with settings
func NewHealthPing(ctx context.Context, dispatcher routing.Dispatcher, config *HealthPingConfig) *HealthPing {
	settings := &HealthPingSettings{}
	if config != nil {
		settings = &HealthPingSettings{
			Connectivity:  strings.TrimSpace(config.Connectivity),
			Destination:   strings.TrimSpace(config.Destination),
			Interval:      time.Duration(config.Interval),
			SamplingCount: int(config.SamplingCount),
			Timeout:       time.Duration(config.Timeout),
		}
	}
	if settings.Destination == "" {
		// Destination URL, need 204 for success return default to chromium
		// https://github.com/chromium/chromium/blob/main/components/safety_check/url_constants.cc#L10
		// https://chromium.googlesource.com/chromium/src/+/refs/heads/main/components/safety_check/url_constants.cc#10
		settings.Destination = "https://connectivitycheck.gstatic.com/generate_204"
	}
	if settings.Interval == 0 {
		settings.Interval = time.Duration(1) * time.Minute
	} else if settings.Interval < 10 {
		errors.LogWarning(ctx, "health check interval is too small, 10s is applied")
		settings.Interval = time.Duration(10) * time.Second
	}
	if settings.SamplingCount <= 0 {
		settings.SamplingCount = 10
	}
	if settings.Timeout <= 0 {
		// results are saved after all health pings finish,
		// a larger timeout could possibly makes checks run longer
		settings.Timeout = time.Duration(5) * time.Second
	}
	return &HealthPing{
		ctx:      ctx,
		dispatcher: dispatcher,
		Settings: settings,
		Results:  nil,
	}
}

// StartScheduler implements the HealthChecker
func (h *HealthPing) StartScheduler(selector func() ([]string, error)) {
	if h.ticker != nil {
		return
	}
	interval := h.Settings.Interval * time.Duration(h.Settings.SamplingCount)
	ticker := time.NewTicker(interval)
	tickerClose := make(chan struct{})
	h.ticker = ticker
	h.tickerClose = tickerClose
	go func() {
		tags, err := selector()
		if err != nil {
			errors.LogWarning(h.ctx, "error select outbounds for initial health check: ", err)
			return
		}
		h.Check(tags)
	}()

	go func() {
		for {
			go func() {
				tags, err := selector()
				if err != nil {
					errors.LogWarning(h.ctx, "error select outbounds for scheduled health check: ", err)
					return
				}
				h.doCheck(tags, interval, h.Settings.SamplingCount)
				h.Cleanup(tags)
			}()
			select {
			case <-ticker.C:
				continue
			case <-tickerClose:
				return
			}
		}
	}()
}

// StopScheduler implements the HealthChecker
func (h *HealthPing) StopScheduler() {
	if h.ticker == nil {
		return
	}
	h.ticker.Stop()
	h.ticker = nil
	close(h.tickerClose)
	h.tickerClose = nil
}

// Check implements the HealthChecker
func (h *HealthPing) Check(tags []string) error {
	if len(tags) == 0 {
		return nil
	}
	errors.LogInfo(h.ctx, "perform one-time health check for tags ", tags)
	h.doCheck(tags, 0, 1)
	return nil
}

type rtt struct {
	handler string
	value   time.Duration
}

// doCheck performs the 'rounds' amount checks in given 'duration'. You should make
// sure all tags are valid for current balancer
func (h *HealthPing) doCheck(tags []string, duration time.Duration, rounds int) {
	count := len(tags) * rounds
	if count == 0 {
		return
	}
	ch := make(chan *rtt, count)

	for _, tag := range tags {
		handler := tag
		client := newPingClient(
			h.ctx,
			h.dispatcher,
			h.Settings.Destination,
			h.Settings.Timeout,
			handler,
		)
		for i := 0; i < rounds; i++ {
			delay := time.Duration(0)
			if duration > 0 {
				delay = time.Duration(dice.RollInt63n(int64(duration)))
			}
			time.AfterFunc(delay, func() {
				errors.LogDebug(h.ctx, "checking ", handler)
				delay, err := client.MeasureDelay()
				if err == nil {
					ch <- &rtt{
						handler: handler,
						value:   delay,
					}
					return
				}
				if !h.checkConnectivity() {
					errors.LogWarning(h.ctx, "network is down")
					ch <- &rtt{
						handler: handler,
						value:   0,
					}
					return
				}
				errors.LogWarning(h.ctx, fmt.Sprintf(
					"error ping %s with %s: %s",
					h.Settings.Destination,
					handler,
					err,
				))
				ch <- &rtt{
					handler: handler,
					value:   rttFailed,
				}
			})
		}
	}
	for i := 0; i < count; i++ {
		rtt := <-ch
		if rtt.value > 0 {
			// should not put results when network is down
			h.PutResult(rtt.handler, rtt.value)
		}
	}
}

// PutResult put a ping rtt to results
func (h *HealthPing) PutResult(tag string, rtt time.Duration) {
	h.access.Lock()
	defer h.access.Unlock()
	if h.Results == nil {
		h.Results = make(map[string]*HealthPingRTTS)
	}
	r, ok := h.Results[tag]
	if !ok {
		// validity is 2 times to sampling period, since the check are
		// distributed in the time line randomly, in extreme cases,
		// Previous checks are distributed on the left, and later ones
		// on the right
		validity := h.Settings.Interval * time.Duration(h.Settings.SamplingCount) * 2
		r = NewHealthPingResult(h.Settings.SamplingCount, validity)
		h.Results[tag] = r
	}
	r.Put(rtt)
}

// Cleanup removes results of removed handlers,
// tags should be all valid tags of the Balancer now
func (h *HealthPing) Cleanup(tags []string) {
	h.access.Lock()
	defer h.access.Unlock()
	for tag := range h.Results {
		found := false
		for _, v := range tags {
			if tag == v {
				found = true
				break
			}
		}
		if !found {
			delete(h.Results, tag)
		}
	}
}

// checkConnectivity checks the network connectivity, it returns
// true if network is good or "connectivity check url" not set
func (h *HealthPing) checkConnectivity() bool {
	if h.Settings.Connectivity == "" {
		return true
	}
	tester := newDirectPingClient(
		h.Settings.Connectivity,
		h.Settings.Timeout,
	)
	if _, err := tester.MeasureDelay(); err != nil {
		return false
	}
	return true
}<|MERGE_RESOLUTION|>--- conflicted
+++ resolved
@@ -7,14 +7,9 @@
 	"sync"
 	"time"
 
-<<<<<<< HEAD
 	"github.com/GFW-knocker/Xray-core/common/dice"
 	"github.com/GFW-knocker/Xray-core/common/errors"
-=======
-	"github.com/xtls/xray-core/common/dice"
-	"github.com/xtls/xray-core/common/errors"
-	"github.com/xtls/xray-core/features/routing"
->>>>>>> a7909f86
+	"github.com/GFW-knocker/Xray-core/features/routing"
 )
 
 // HealthPingSettings holds settings for health Checker
@@ -71,10 +66,10 @@
 		settings.Timeout = time.Duration(5) * time.Second
 	}
 	return &HealthPing{
-		ctx:      ctx,
+		ctx:        ctx,
 		dispatcher: dispatcher,
-		Settings: settings,
-		Results:  nil,
+		Settings:   settings,
+		Results:    nil,
 	}
 }
 
