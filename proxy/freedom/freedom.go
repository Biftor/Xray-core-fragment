--- conflicted
+++ resolved
@@ -29,7 +29,7 @@
 	"github.com/GFW-knocker/Xray-core/transport"
 	"github.com/GFW-knocker/Xray-core/transport/internet"
 	"github.com/GFW-knocker/Xray-core/transport/internet/stat"
-  "github.com/GFW-knocker/Xray-core/transport/internet/tls"
+	"github.com/GFW-knocker/Xray-core/transport/internet/tls"
 	"github.com/pires/go-proxyproto"
 )
 
@@ -429,14 +429,10 @@
 		}
 		data := b[5:recordLen]
 		buf := make([]byte, 1024)
-<<<<<<< HEAD
 		queue := make([]byte, 2048)
 		n_queue := int(randBetween(int64(1), int64(4)))
 		L_queue := 0
 		c_queue := 0
-=======
-		var hello []byte
->>>>>>> f0547bc0
 		for from := 0; ; {
 			to := from + int(randBetween(int64(f.fragment.LengthMin), int64(f.fragment.LengthMax)))
 			if to > len(data) {
@@ -448,7 +444,6 @@
 			from = to
 			buf[3] = byte(l >> 8)
 			buf[4] = byte(l)
-<<<<<<< HEAD
 
 			if c_queue < n_queue {
 				if l > 0 {
@@ -473,38 +468,19 @@
 				L_queue = 0
 				c_queue = 0
 
-=======
-			if f.fragment.IntervalMax == 0 { // combine fragmented tlshello if interval is 0
-				hello = append(hello, buf[:5+l]...)
-			} else {
-				_, err := f.writer.Write(buf[:5+l])
-				time.Sleep(time.Duration(randBetween(int64(f.fragment.IntervalMin), int64(f.fragment.IntervalMax))) * time.Millisecond)
-				if err != nil {
-					return 0, err
-				}
->>>>>>> f0547bc0
 			}
 
 			if from == len(data) {
-<<<<<<< HEAD
 				if L_queue > 0 {
 					_, err := f.writer.Write(queue[:L_queue])
 					time.Sleep(time.Duration(randBetween(int64(f.fragment.IntervalMin), int64(f.fragment.IntervalMax))) * time.Millisecond)
 					L_queue = 0
 					c_queue = 0
 
-=======
-				if len(hello) > 0 {
-					_, err := f.writer.Write(hello)
->>>>>>> f0547bc0
 					if err != nil {
 						return 0, err
 					}
 				}
-<<<<<<< HEAD
-
-=======
->>>>>>> f0547bc0
 				if len(b) > recordLen {
 					n, err := f.writer.Write(b[recordLen:])
 					if err != nil {
