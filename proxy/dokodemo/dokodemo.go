package dokodemo

import (
	"context"
	"runtime"
	"sync/atomic"

	"github.com/GFW-knocker/Xray-core/common"
	"github.com/GFW-knocker/Xray-core/common/buf"
	"github.com/GFW-knocker/Xray-core/common/errors"
	"github.com/GFW-knocker/Xray-core/common/log"
	"github.com/GFW-knocker/Xray-core/common/net"
	"github.com/GFW-knocker/Xray-core/common/protocol"
	"github.com/GFW-knocker/Xray-core/common/session"
	"github.com/GFW-knocker/Xray-core/common/signal"
	"github.com/GFW-knocker/Xray-core/common/task"
	"github.com/GFW-knocker/Xray-core/core"
	"github.com/GFW-knocker/Xray-core/features/policy"
	"github.com/GFW-knocker/Xray-core/features/routing"
	"github.com/GFW-knocker/Xray-core/transport/internet/stat"
)

func init() {
	common.Must(common.RegisterConfig((*Config)(nil), func(ctx context.Context, config interface{}) (interface{}, error) {
		d := new(DokodemoDoor)
		err := core.RequireFeatures(ctx, func(pm policy.Manager) error {
			return d.Init(config.(*Config), pm, session.SockoptFromContext(ctx))
		})
		return d, err
	}))
}

type DokodemoDoor struct {
	policyManager policy.Manager
	config        *Config
	address       net.Address
	port          net.Port
	sockopt       *session.Sockopt
}

// Init initializes the DokodemoDoor instance with necessary parameters.
func (d *DokodemoDoor) Init(config *Config, pm policy.Manager, sockopt *session.Sockopt) error {
	if len(config.Networks) == 0 {
		return errors.New("no network specified")
	}
	d.config = config
	d.address = config.GetPredefinedAddress()
	d.port = net.Port(config.Port)
	d.policyManager = pm
	d.sockopt = sockopt

	return nil
}

// Network implements proxy.Inbound.
func (d *DokodemoDoor) Network() []net.Network {
	return d.config.Networks
}

func (d *DokodemoDoor) policy() policy.Session {
	config := d.config
	p := d.policyManager.ForLevel(config.UserLevel)
	return p
}

type hasHandshakeAddressContext interface {
	HandshakeAddressContext(ctx context.Context) net.Address
}

// Process implements proxy.Inbound.
func (d *DokodemoDoor) Process(ctx context.Context, network net.Network, conn stat.Connection, dispatcher routing.Dispatcher) error {
	errors.LogDebug(ctx, "processing connection from: ", conn.RemoteAddr())
	dest := net.Destination{
		Network: network,
		Address: d.address,
		Port:    d.port,
	}

	destinationOverridden := false
	if d.config.FollowRedirect {
		outbounds := session.OutboundsFromContext(ctx)
		if len(outbounds) > 0 {
			ob := outbounds[len(outbounds)-1]
			if ob.Target.IsValid() {
				dest = ob.Target
				destinationOverridden = true
			}
		}
		if handshake, ok := conn.(hasHandshakeAddressContext); ok && !destinationOverridden {
			addr := handshake.HandshakeAddressContext(ctx)
			if addr != nil {
				dest.Address = addr
				destinationOverridden = true
			}
		}
	}
	if !dest.IsValid() || dest.Address == nil {
		return errors.New("unable to get destination")
	}

	inbound := session.InboundFromContext(ctx)
	inbound.Name = "dokodemo-door"
	inbound.CanSpliceCopy = 1
	inbound.User = &protocol.MemoryUser{
		Level: d.config.UserLevel,
	}

	ctx = log.ContextWithAccessMessage(ctx, &log.AccessMessage{
		From:   conn.RemoteAddr(),
		To:     dest,
		Status: log.AccessAccepted,
		Reason: "",
	})
	errors.LogInfo(ctx, "received request for ", conn.RemoteAddr())

	plcy := d.policy()
	ctx, cancel := context.WithCancel(ctx)
	timer := signal.CancelAfterInactivity(ctx, cancel, plcy.Timeouts.ConnectionIdle)

	if inbound != nil {
		inbound.Timer = timer
	}

	ctx = policy.ContextWithBufferPolicy(ctx, plcy.Buffer)
	link, err := dispatcher.Dispatch(ctx, dest)
	if err != nil {
		return errors.New("failed to dispatch request").Base(err)
	}

	requestCount := int32(1)
	requestDone := func() error {
		defer func() {
			if atomic.AddInt32(&requestCount, -1) == 0 {
				timer.SetTimeout(plcy.Timeouts.DownlinkOnly)
			}
		}()

		var reader buf.Reader
		if dest.Network == net.Network_UDP {
			reader = buf.NewPacketReader(conn)
		} else {
			reader = buf.NewReader(conn)
		}
		if err := buf.Copy(reader, link.Writer, buf.UpdateActivity(timer)); err != nil {
			return errors.New("failed to transport request").Base(err)
		}

		return nil
	}

	var writer buf.Writer
	if network == net.Network_TCP {
		writer = buf.NewWriter(conn)
	} else {
		// if we are in TPROXY mode, use linux's udp forging functionality
		if !destinationOverridden {
			writer = &buf.SequentialWriter{Writer: conn}
		} else {
			back := conn.RemoteAddr().(*net.UDPAddr)
			if !dest.Address.Family().IsIP() {
				if len(back.IP) == 4 {
					dest.Address = net.AnyIP
				} else {
					dest.Address = net.AnyIPv6
				}
			}
			addr := &net.UDPAddr{
				IP:   dest.Address.IP(),
				Port: int(dest.Port),
			}
			var mark int
			if d.sockopt != nil {
				mark = int(d.sockopt.Mark)
			}
			pConn, err := FakeUDP(addr, mark)
			if err != nil {
				return err
			}
			writer = NewPacketWriter(pConn, &dest, mark, back)
<<<<<<< HEAD
=======
			defer func() {
				runtime.Gosched()
				common.Interrupt(link.Reader) // maybe duplicated
				runtime.Gosched()
				writer.(*PacketWriter).Close() // close fake UDP conns
			}()
>>>>>>> de53a3b9
			/*
				sockopt := &internet.SocketConfig{
					Tproxy: internet.SocketConfig_TProxy,
				}
				if dest.Address.Family().IsIP() {
					sockopt.BindAddress = dest.Address.IP()
					sockopt.BindPort = uint32(dest.Port)
				}
				if d.sockopt != nil {
					sockopt.Mark = d.sockopt.Mark
				}
				tConn, err := internet.DialSystem(ctx, net.DestinationFromAddr(conn.RemoteAddr()), sockopt)
				if err != nil {
					return err
				}
				defer tConn.Close()

				writer = &buf.SequentialWriter{Writer: tConn}
				tReader := buf.NewPacketReader(tConn)
				requestCount++
				tproxyRequest = func() error {
					defer func() {
						if atomic.AddInt32(&requestCount, -1) == 0 {
							timer.SetTimeout(plcy.Timeouts.DownlinkOnly)
						}
					}()
					if err := buf.Copy(tReader, link.Writer, buf.UpdateActivity(timer)); err != nil {
						return errors.New("failed to transport request (TPROXY conn)").Base(err)
					}
					return nil
				}
			*/
		}
	}

	responseDone := func() error {
		defer timer.SetTimeout(plcy.Timeouts.UplinkOnly)

<<<<<<< HEAD
		if pw, ok := writer.(*PacketWriter); ok {
			defer pw.Close()
=======
		if network == net.Network_UDP && destinationOverridden {
			buf.Copy(link.Reader, writer) // respect upload's timeout
			return nil
>>>>>>> de53a3b9
		}

		if err := buf.Copy(link.Reader, writer, buf.UpdateActivity(timer)); err != nil {
			return errors.New("failed to transport response").Base(err)
		}
		return nil
	}

	if err := task.Run(ctx,
		task.OnSuccess(func() error { return task.Run(ctx, requestDone) }, task.Close(link.Writer)),
		responseDone); err != nil {
		runtime.Gosched()
		common.Interrupt(link.Writer)
		runtime.Gosched()
		common.Interrupt(link.Reader)
		return errors.New("connection ends").Base(err)
	}

	return nil
}

func NewPacketWriter(conn net.PacketConn, d *net.Destination, mark int, back *net.UDPAddr) buf.Writer {
	writer := &PacketWriter{
		conn:  conn,
		conns: make(map[net.Destination]net.PacketConn),
		mark:  mark,
		back:  back,
	}
	writer.conns[*d] = conn
	return writer
}

type PacketWriter struct {
	conn  net.PacketConn
	conns map[net.Destination]net.PacketConn
	mark  int
	back  *net.UDPAddr
}

func (w *PacketWriter) WriteMultiBuffer(mb buf.MultiBuffer) error {
	for {
		mb2, b := buf.SplitFirst(mb)
		mb = mb2
		if b == nil {
			break
		}
		var err error
		if b.UDP != nil && b.UDP.Address.Family().IsIP() {
			conn := w.conns[*b.UDP]
			if conn == nil {
				conn, err = FakeUDP(
					&net.UDPAddr{
						IP:   b.UDP.Address.IP(),
						Port: int(b.UDP.Port),
					},
					w.mark,
				)
				if err != nil {
					errors.LogInfo(context.Background(), err.Error())
					b.Release()
					continue
				}
				w.conns[*b.UDP] = conn
			}
			_, err = conn.WriteTo(b.Bytes(), w.back)
			if err != nil {
				errors.LogInfo(context.Background(), err.Error())
				w.conns[*b.UDP] = nil
				conn.Close()
			}
			b.Release()
		} else {
			_, err = w.conn.WriteTo(b.Bytes(), w.back)
			b.Release()
			if err != nil {
				buf.ReleaseMulti(mb)
				return err
			}
		}
	}
	return nil
}

func (w *PacketWriter) Close() error {
	for _, conn := range w.conns {
		if conn != nil {
			conn.Close()
		}
	}
	return nil
}<|MERGE_RESOLUTION|>--- conflicted
+++ resolved
@@ -177,15 +177,12 @@
 				return err
 			}
 			writer = NewPacketWriter(pConn, &dest, mark, back)
-<<<<<<< HEAD
-=======
 			defer func() {
 				runtime.Gosched()
 				common.Interrupt(link.Reader) // maybe duplicated
 				runtime.Gosched()
 				writer.(*PacketWriter).Close() // close fake UDP conns
 			}()
->>>>>>> de53a3b9
 			/*
 				sockopt := &internet.SocketConfig{
 					Tproxy: internet.SocketConfig_TProxy,
@@ -224,14 +221,9 @@
 	responseDone := func() error {
 		defer timer.SetTimeout(plcy.Timeouts.UplinkOnly)
 
-<<<<<<< HEAD
-		if pw, ok := writer.(*PacketWriter); ok {
-			defer pw.Close()
-=======
 		if network == net.Network_UDP && destinationOverridden {
 			buf.Copy(link.Reader, writer) // respect upload's timeout
 			return nil
->>>>>>> de53a3b9
 		}
 
 		if err := buf.Copy(link.Reader, writer, buf.UpdateActivity(timer)); err != nil {
