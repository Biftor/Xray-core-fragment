// Package shadowsocks provides compatible functionality to Shadowsocks.
//
// Shadowsocks client and server are implemented as outbound and inbound respectively in Xray's term.
//
// R.I.P Shadowsocks
<<<<<<< HEAD
package shadowsocks

//go:generate go run github.com/GFW-knocker/Xray-core/common/errors/errorgen
=======
package shadowsocks
>>>>>>> a7909f86
<|MERGE_RESOLUTION|>--- conflicted
+++ resolved
@@ -3,10 +3,4 @@
 // Shadowsocks client and server are implemented as outbound and inbound respectively in Xray's term.
 //
 // R.I.P Shadowsocks
-<<<<<<< HEAD
-package shadowsocks
-
-//go:generate go run github.com/GFW-knocker/Xray-core/common/errors/errorgen
-=======
-package shadowsocks
->>>>>>> a7909f86
+package shadowsocks