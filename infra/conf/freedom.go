--- conflicted
+++ resolved
@@ -271,24 +271,8 @@
 	}
 
 	if noise.Delay != nil {
-<<<<<<< HEAD
-		if noise.Delay.From != 0 && noise.Delay.To != 0 {
-			NConfig.DelayMin = uint64(noise.Delay.From)
-			NConfig.DelayMax = uint64(noise.Delay.To)
-			if NConfig.DelayMin > NConfig.DelayMax {
-				NConfig.DelayMin, NConfig.DelayMax = NConfig.DelayMax, NConfig.DelayMin
-			}
-		} else {
-			return nil, errors.New("DelayMin or DelayMax cannot be zero")
-		}
-
-	} else {
-		NConfig.DelayMin = 0
-		NConfig.DelayMax = 0
-=======
 		NConfig.DelayMin = uint64(noise.Delay.From)
 		NConfig.DelayMax = uint64(noise.Delay.To)
->>>>>>> de53a3b9
 	}
 	return NConfig, nil
 }