--- conflicted
+++ resolved
@@ -4,30 +4,25 @@
 	"context"
 	_ "unsafe"
 
-<<<<<<< HEAD
+	"github.com/GFW-knocker/Xray-core/common/ctx"
 	"github.com/GFW-knocker/Xray-core/common/net"
 	"github.com/GFW-knocker/Xray-core/features/routing"
-=======
-	"github.com/xtls/xray-core/common/ctx"
-	"github.com/xtls/xray-core/common/net"
-	"github.com/xtls/xray-core/features/routing"
->>>>>>> c6a57b2c
 )
 
 //go:linkname IndependentCancelCtx context.newCancelCtx
 func IndependentCancelCtx(parent context.Context) context.Context
 
 const (
-	inboundSessionKey ctx.SessionKey = 1
-	outboundSessionKey ctx.SessionKey = 2
-	contentSessionKey ctx.SessionKey = 3
-	muxPreferedSessionKey ctx.SessionKey = 4
-	sockoptSessionKey ctx.SessionKey = 5
+	inboundSessionKey         ctx.SessionKey = 1
+	outboundSessionKey        ctx.SessionKey = 2
+	contentSessionKey         ctx.SessionKey = 3
+	muxPreferedSessionKey     ctx.SessionKey = 4
+	sockoptSessionKey         ctx.SessionKey = 5
 	trackedConnectionErrorKey ctx.SessionKey = 6
-	dispatcherKey ctx.SessionKey = 7
-	timeoutOnlyKey ctx.SessionKey = 8
-	allowedNetworkKey ctx.SessionKey = 9
-	handlerSessionKey ctx.SessionKey = 10
+	dispatcherKey             ctx.SessionKey = 7
+	timeoutOnlyKey            ctx.SessionKey = 8
+	allowedNetworkKey         ctx.SessionKey = 9
+	handlerSessionKey         ctx.SessionKey = 10
 )
 
 func ContextWithInbound(ctx context.Context, inbound *Inbound) context.Context {
