// Package session provides functions for sessions of incoming requests.
package session // import "github.com/GFW-knocker/Xray-core/common/session"

import (
	"context"
	"math/rand"

<<<<<<< HEAD
	"github.com/GFW-knocker/Xray-core/common/errors"
	"github.com/GFW-knocker/Xray-core/common/net"
	"github.com/GFW-knocker/Xray-core/common/protocol"
	"github.com/GFW-knocker/Xray-core/common/signal"
=======
	c "github.com/xtls/xray-core/common/ctx"
	"github.com/xtls/xray-core/common/errors"
	"github.com/xtls/xray-core/common/net"
	"github.com/xtls/xray-core/common/protocol"
	"github.com/xtls/xray-core/common/signal"
>>>>>>> c6a57b2c
)

// NewID generates a new ID. The generated ID is high likely to be unique, but not cryptographically secure.
// The generated ID will never be 0.
func NewID() c.ID {
	for {
		id := c.ID(rand.Uint32())
		if id != 0 {
			return id
		}
	}
}

// ExportIDToError transfers session.ID into an error object, for logging purpose.
// This can be used with error.WriteToLog().
func ExportIDToError(ctx context.Context) errors.ExportOption {
	id := c.IDFromContext(ctx)
	return func(h *errors.ExportOptionHolder) {
		h.SessionID = uint32(id)
	}
}

// Inbound is the metadata of an inbound connection.
type Inbound struct {
	// Source address of the inbound connection.
	Source net.Destination
	// Gateway address.
	Gateway net.Destination
	// Tag of the inbound proxy that handles the connection.
	Tag string
	// Name of the inbound proxy that handles the connection.
	Name string
	// User is the user that authenticates for the inbound. May be nil if the protocol allows anonymous traffic.
	User *protocol.MemoryUser
	// Conn is actually internet.Connection. May be nil.
	Conn net.Conn
	// Timer of the inbound buf copier. May be nil.
	Timer *signal.ActivityTimer
	// CanSpliceCopy is a property for this connection
	// 1 = can, 2 = after processing protocol info should be able to, 3 = cannot
	CanSpliceCopy int
}

// Outbound is the metadata of an outbound connection.
type Outbound struct {
	// Target address of the outbound connection.
	OriginalTarget net.Destination
	Target         net.Destination
	RouteTarget    net.Destination
	// Gateway address
	Gateway net.Address
	// Tag of the outbound proxy that handles the connection.
	Tag string
	// Name of the outbound proxy that handles the connection.
	Name string
	// Conn is actually internet.Connection. May be nil. It is currently nil for outbound with proxySettings 
	Conn net.Conn
	// CanSpliceCopy is a property for this connection
	// 1 = can, 2 = after processing protocol info should be able to, 3 = cannot
	CanSpliceCopy int
}

// SniffingRequest controls the behavior of content sniffing.
type SniffingRequest struct {
	ExcludeForDomain               []string
	OverrideDestinationForProtocol []string
	Enabled                        bool
	MetadataOnly                   bool
	RouteOnly                      bool
}

// Content is the metadata of the connection content.
type Content struct {
	// Protocol of current content.
	Protocol string

	SniffingRequest SniffingRequest

	Attributes map[string]string

	SkipDNSResolve bool
}

// Sockopt is the settings for socket connection.
type Sockopt struct {
	// Mark of the socket connection.
	Mark int32
}

// SetAttribute attaches additional string attributes to content.
func (c *Content) SetAttribute(name string, value string) {
	if c.Attributes == nil {
		c.Attributes = make(map[string]string)
	}
	c.Attributes[name] = value
}

// Attribute retrieves additional string attributes from content.
func (c *Content) Attribute(name string) string {
	if c.Attributes == nil {
		return ""
	}
	return c.Attributes[name]
}<|MERGE_RESOLUTION|>--- conflicted
+++ resolved
@@ -5,18 +5,11 @@
 	"context"
 	"math/rand"
 
-<<<<<<< HEAD
+	c "github.com/GFW-knocker/Xray-core/common/ctx"
 	"github.com/GFW-knocker/Xray-core/common/errors"
 	"github.com/GFW-knocker/Xray-core/common/net"
 	"github.com/GFW-knocker/Xray-core/common/protocol"
 	"github.com/GFW-knocker/Xray-core/common/signal"
-=======
-	c "github.com/xtls/xray-core/common/ctx"
-	"github.com/xtls/xray-core/common/errors"
-	"github.com/xtls/xray-core/common/net"
-	"github.com/xtls/xray-core/common/protocol"
-	"github.com/xtls/xray-core/common/signal"
->>>>>>> c6a57b2c
 )
 
 // NewID generates a new ID. The generated ID is high likely to be unique, but not cryptographically secure.
@@ -72,7 +65,7 @@
 	Tag string
 	// Name of the outbound proxy that handles the connection.
 	Name string
-	// Conn is actually internet.Connection. May be nil. It is currently nil for outbound with proxySettings 
+	// Conn is actually internet.Connection. May be nil. It is currently nil for outbound with proxySettings
 	Conn net.Conn
 	// CanSpliceCopy is a property for this connection
 	// 1 = can, 2 = after processing protocol info should be able to, 3 = cannot
