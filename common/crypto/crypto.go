// Package crypto provides common crypto libraries for Xray.
<<<<<<< HEAD
package crypto // import "github.com/GFW-knocker/Xray-core/common/crypto"
=======
package crypto // import "github.com/xtls/xray-core/common/crypto"

import (
	"crypto/rand"
	"math/big"
)

func RandBetween(from int64, to int64) int64 {
	if from == to {
		return from
	}
	bigInt, _ := rand.Int(rand.Reader, big.NewInt(to-from))
	return from + bigInt.Int64()
}
>>>>>>> 87ab8e51
<|MERGE_RESOLUTION|>--- conflicted
+++ resolved
@@ -1,7 +1,4 @@
 // Package crypto provides common crypto libraries for Xray.
-<<<<<<< HEAD
-package crypto // import "github.com/GFW-knocker/Xray-core/common/crypto"
-=======
 package crypto // import "github.com/xtls/xray-core/common/crypto"
 
 import (
@@ -15,5 +12,4 @@
 	}
 	bigInt, _ := rand.Int(rand.Reader, big.NewInt(to-from))
 	return from + bigInt.Int64()
-}
->>>>>>> 87ab8e51
+}