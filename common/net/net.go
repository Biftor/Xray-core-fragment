// Package net is a drop-in replacement to Golang's net package, with some more functionalities.
<<<<<<< HEAD
package net // import "github.com/GFW-knocker/Xray-core/common/net"
=======
package net // import "github.com/xtls/xray-core/common/net"

import "time"

// defines the maximum time an idle TCP session can survive in the tunnel, so
// it should be consistent across HTTP versions and with other transports.
const ConnIdleTimeout = 300 * time.Second

// consistent with quic-go
const QuicgoH3KeepAlivePeriod = 10 * time.Second

// consistent with chrome
const ChromeH2KeepAlivePeriod = 45 * time.Second
>>>>>>> 87ab8e51
<|MERGE_RESOLUTION|>--- conflicted
+++ resolved
@@ -1,7 +1,4 @@
 // Package net is a drop-in replacement to Golang's net package, with some more functionalities.
-<<<<<<< HEAD
-package net // import "github.com/GFW-knocker/Xray-core/common/net"
-=======
 package net // import "github.com/xtls/xray-core/common/net"
 
 import "time"
@@ -14,5 +11,4 @@
 const QuicgoH3KeepAlivePeriod = 10 * time.Second
 
 // consistent with chrome
-const ChromeH2KeepAlivePeriod = 45 * time.Second
->>>>>>> 87ab8e51
+const ChromeH2KeepAlivePeriod = 45 * time.Second