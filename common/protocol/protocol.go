<<<<<<< HEAD
package protocol // import "github.com/GFW-knocker/Xray-core/common/protocol"
=======
package protocol // import "github.com/xtls/xray-core/common/protocol"

import (
	"errors"
)

var ErrProtoNeedMoreData = errors.New("protocol matches, but need more data to complete sniffing")
>>>>>>> 87ab8e51
<|MERGE_RESOLUTION|>--- conflicted
+++ resolved
@@ -1,11 +1,7 @@
-<<<<<<< HEAD
-package protocol // import "github.com/GFW-knocker/Xray-core/common/protocol"
-=======
 package protocol // import "github.com/xtls/xray-core/common/protocol"
 
 import (
 	"errors"
 )
 
-var ErrProtoNeedMoreData = errors.New("protocol matches, but need more data to complete sniffing")
->>>>>>> 87ab8e51
+var ErrProtoNeedMoreData = errors.New("protocol matches, but need more data to complete sniffing")