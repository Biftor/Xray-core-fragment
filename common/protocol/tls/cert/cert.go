package cert

import (
	"crypto/ecdsa"
	"crypto/ed25519"
	"crypto/elliptic"
	"crypto/rand"
	"crypto/rsa"
	"crypto/x509"
	"encoding/asn1"
	"encoding/pem"
	"math/big"
	"time"

	"github.com/GFW-knocker/Xray-core/common"
	"github.com/GFW-knocker/Xray-core/common/errors"
)

<<<<<<< HEAD
//go:generate go run github.com/GFW-knocker/Xray-core/common/errors/errorgen

=======
>>>>>>> a7909f86
type Certificate struct {
	// certificate in ASN.1 DER format
	Certificate []byte
	// Private key in ASN.1 DER format
	PrivateKey []byte
}

func ParseCertificate(certPEM []byte, keyPEM []byte) (*Certificate, error) {
	certBlock, _ := pem.Decode(certPEM)
	if certBlock == nil {
		return nil, errors.New("failed to decode certificate")
	}
	keyBlock, _ := pem.Decode(keyPEM)
	if keyBlock == nil {
		return nil, errors.New("failed to decode key")
	}
	return &Certificate{
		Certificate: certBlock.Bytes,
		PrivateKey:  keyBlock.Bytes,
	}, nil
}

func (c *Certificate) ToPEM() ([]byte, []byte) {
	return pem.EncodeToMemory(&pem.Block{Type: "CERTIFICATE", Bytes: c.Certificate}),
		pem.EncodeToMemory(&pem.Block{Type: "RSA PRIVATE KEY", Bytes: c.PrivateKey})
}

type Option func(*x509.Certificate)

func Authority(isCA bool) Option {
	return func(cert *x509.Certificate) {
		cert.IsCA = isCA
	}
}

func NotBefore(t time.Time) Option {
	return func(c *x509.Certificate) {
		c.NotBefore = t
	}
}

func NotAfter(t time.Time) Option {
	return func(c *x509.Certificate) {
		c.NotAfter = t
	}
}

func DNSNames(names ...string) Option {
	return func(c *x509.Certificate) {
		c.DNSNames = names
	}
}

func CommonName(name string) Option {
	return func(c *x509.Certificate) {
		c.Subject.CommonName = name
	}
}

func KeyUsage(usage x509.KeyUsage) Option {
	return func(c *x509.Certificate) {
		c.KeyUsage = usage
	}
}

func Organization(org string) Option {
	return func(c *x509.Certificate) {
		c.Subject.Organization = []string{org}
	}
}

func MustGenerate(parent *Certificate, opts ...Option) *Certificate {
	cert, err := Generate(parent, opts...)
	common.Must(err)
	return cert
}

func publicKey(priv interface{}) interface{} {
	switch k := priv.(type) {
	case *rsa.PrivateKey:
		return &k.PublicKey
	case *ecdsa.PrivateKey:
		return &k.PublicKey
	case ed25519.PrivateKey:
		return k.Public().(ed25519.PublicKey)
	default:
		return nil
	}
}

func Generate(parent *Certificate, opts ...Option) (*Certificate, error) {
	var (
		pKey      interface{}
		parentKey interface{}
		err       error
	)
	// higher signing performance than RSA2048
	selfKey, err := ecdsa.GenerateKey(elliptic.P256(), rand.Reader)
	if err != nil {
		return nil, errors.New("failed to generate self private key").Base(err)
	}
	parentKey = selfKey
	if parent != nil {
		if _, e := asn1.Unmarshal(parent.PrivateKey, &ecPrivateKey{}); e == nil {
			pKey, err = x509.ParseECPrivateKey(parent.PrivateKey)
		} else if _, e := asn1.Unmarshal(parent.PrivateKey, &pkcs8{}); e == nil {
			pKey, err = x509.ParsePKCS8PrivateKey(parent.PrivateKey)
		} else if _, e := asn1.Unmarshal(parent.PrivateKey, &pkcs1PrivateKey{}); e == nil {
			pKey, err = x509.ParsePKCS1PrivateKey(parent.PrivateKey)
		}
		if err != nil {
			return nil, errors.New("failed to parse parent private key").Base(err)
		}
		parentKey = pKey
	}

	serialNumberLimit := new(big.Int).Lsh(big.NewInt(1), 128)
	serialNumber, err := rand.Int(rand.Reader, serialNumberLimit)
	if err != nil {
		return nil, errors.New("failed to generate serial number").Base(err)
	}

	template := &x509.Certificate{
		SerialNumber:          serialNumber,
		NotBefore:             time.Now().Add(time.Hour * -1),
		NotAfter:              time.Now().Add(time.Hour),
		KeyUsage:              x509.KeyUsageKeyEncipherment | x509.KeyUsageDigitalSignature,
		ExtKeyUsage:           []x509.ExtKeyUsage{x509.ExtKeyUsageServerAuth},
		BasicConstraintsValid: true,
	}

	parentCert := template
	if parent != nil {
		pCert, err := x509.ParseCertificate(parent.Certificate)
		if err != nil {
			return nil, errors.New("failed to parse parent certificate").Base(err)
		}
		parentCert = pCert
	}

	if parentCert.NotAfter.Before(template.NotAfter) {
		template.NotAfter = parentCert.NotAfter
	}
	if parentCert.NotBefore.After(template.NotBefore) {
		template.NotBefore = parentCert.NotBefore
	}

	for _, opt := range opts {
		opt(template)
	}

	derBytes, err := x509.CreateCertificate(rand.Reader, template, parentCert, publicKey(selfKey), parentKey)
	if err != nil {
		return nil, errors.New("failed to create certificate").Base(err)
	}

	privateKey, err := x509.MarshalPKCS8PrivateKey(selfKey)
	if err != nil {
		return nil, errors.New("Unable to marshal private key").Base(err)
	}

	return &Certificate{
		Certificate: derBytes,
		PrivateKey:  privateKey,
	}, nil
}<|MERGE_RESOLUTION|>--- conflicted
+++ resolved
@@ -16,11 +16,6 @@
 	"github.com/GFW-knocker/Xray-core/common/errors"
 )
 
-<<<<<<< HEAD
-//go:generate go run github.com/GFW-knocker/Xray-core/common/errors/errorgen
-
-=======
->>>>>>> a7909f86
 type Certificate struct {
 	// certificate in ASN.1 DER format
 	Certificate []byte
